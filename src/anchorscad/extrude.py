--- conflicted
+++ resolved
@@ -324,17 +324,13 @@
     l = np.sqrt(np.sum(vr * vr))
     return vr / l
 
-<<<<<<< HEAD
-
-=======
-@datatree(frozen=True)
-class OffsetType:
-    offset_type: int
-    
-OFFSET_ROUND=OffsetType(pc.JT_ROUND)
-OFFSET_MITER=OffsetType(pc.JT_MITER)
-OFFSET_SQUARE=OffsetType(pc.JT_SQUARE)
->>>>>>> 58c9e254
+# @datatree(frozen=True)
+# class OffsetType:
+#     offset_type: int
+    
+# OFFSET_ROUND=OffsetType(pc.JT_ROUND)
+# OFFSET_MITER=OffsetType(pc.JT_MITER)
+# OFFSET_SQUARE=OffsetType(pc.JT_SQUARE)
 
 def adder(a, b):
     if a is None:
@@ -551,17 +547,17 @@
 
     return points
 
-@dataclass
+@datatree
 class MappedPolygon:
     '''A polygon with a map of points to the OpMetaData associated with the point.'''
     path: 'Path'
     meta_data: core.ModelAttributes
     map_builder_type: FunctionType=NullMapBuilder
     epsilon: float=EPSILON
-    points: np.ndarray=field(init=False)
-    ranges: np.ndarray=field(init=False)
-    opmap: List[OpMetaData]=field(init=False)
-    cleaned_polygons: np.ndarray=field(default=None, init=False)
+    points: np.ndarray=dtfield(init=False)
+    ranges: np.ndarray=dtfield(init=False)
+    opmap: List[OpMetaData]=dtfield(init=False)
+    cleaned_polygons: np.ndarray=dtfield(default=None, init=False)
     
     def __post_init__(self):
         self.points, self.ranges, self.opmap = self.path.polygons_with_map_ops(
@@ -587,13 +583,8 @@
         return self.points
     
 
-<<<<<<< HEAD
-@dataclass(frozen=True)
-class Path:
-=======
 @datatree(frozen=True)
 class Path():
->>>>>>> 58c9e254
     '''Encapsulated a "path" generate by a list of path "Op"s (move, line, arc etc).
     Each move op indicates a separate path. This can be a hole (anticlockwise) or a
     polygon (clockwise).
@@ -1947,8 +1938,8 @@
 @datatree
 class PolyhedronBuilder:
     ctxt: PolyhedronBuilderContext
-    points: List[Tuple[float]] = field(default_factory=list, init=False)
-    faces: List[Tuple[int, ...]] = field(default_factory=list, init=False)
+    points: List[Tuple[float]] = dtfield(default_factory=list, init=False)
+    faces: List[Tuple[int, ...]] = dtfield(default_factory=list, init=False)
         
     def add_transformed(self, tansform):
         new_points = list(tansform * p for p in self.ctxt.vec_points)
@@ -2256,8 +2247,6 @@
                 core.surface_args('linear4', 0, 0),
                 core.surface_args('linear4', 1, 0),
                 )),
-<<<<<<< HEAD
-=======
         'example4': core.ExampleParams(
             shape_args=core.args(
                 PathBuilder()
@@ -2275,8 +2264,32 @@
                 core.surface_args('curve', 0, 0),
                 core.surface_args('curve', 0.6, 0),
                 core.surface_args('curve', 1, 0),
-                ))
->>>>>>> 58c9e254
+                )),
+        'example5': core.ExampleParams(
+            shape_args=core.args(
+                PathBuilder()
+                    .move([5 * _SCALE, 0])
+                    .line([50 * _SCALE, 0], 'linear1')
+                    .arc_tangent_point([55 * _SCALE, 5 * _SCALE], name='curve1')
+                    .line([55 * _SCALE, 50 * _SCALE], 'linear2')
+                    .arc_tangent_point([50 * _SCALE, 55 * _SCALE], name='curve2')
+                    .line([5 * _SCALE, 55 * _SCALE], 'linear3')
+                    .arc_tangent_point([0 * _SCALE, 50 * _SCALE], name='curve3')
+                    .line([0 * _SCALE, 5 * _SCALE], 'linear4')
+                    .arc_tangent_point([5 * _SCALE, 0 * _SCALE], name='curve4')
+                    .build(),
+                h=55,
+                fn=64,
+                #slices=20,
+                #twist=90,
+                use_polyhedrons=False
+                ),
+            anchors=(
+                core.surface_args('centre_of', 'curve1', 0, normal_segment='linear3'),
+                core.surface_args('centre_of', 'curve2', 0),
+                core.surface_args('centre_of', 'curve3', 0),
+                core.surface_args('centre_of', 'curve4', 0)
+                )),
         }
 
     def render(self, renderer):
